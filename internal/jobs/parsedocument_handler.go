package jobs

import (
	"bytes"
	"context"
	"encoding/base64"
	"encoding/json"
	"errors"
	"fmt"
	"io"
	"io/ioutil"
	"log/slog"
	"mime/multipart"
	"net/http"
	"os"
	"strings"
	"time"

<<<<<<< HEAD
	"github.com/illegalcall/task-master/internal/models"
=======
	"github.com/google/generative-ai-go/genai"
	"google.golang.org/api/option"
>>>>>>> a94c13af
)


var llamaCloudAPIKey = os.Getenv("LLAMA_API_KEY")

// Make these functions variables so they can be mocked in tests
var (
	ExtractPDFText  = extractPDFTextImpl
	NewGeminiClient = newGeminiClientImpl
)

// GeminiClient is an interface for the Gemini LLM service
type GeminiClient interface {
	GenerateContent(ctx context.Context, text string, schema string, description string) ([]byte, error)
}

// HTTPGeminiClient implements the GeminiClient interface using the official genai package
type HTTPGeminiClient struct {
	client *genai.Client
	model *genai.GenerativeModel
	// Optional function for testing/mocking
	generateContentFunc func(ctx context.Context, text string, schema string, description string) ([]byte, error)
}

// GeminiRequest represents a request to the Gemini API
type GeminiRequest struct {
	Contents []GeminiContent `json:"contents"`
}

// GeminiContent represents the content part of a Gemini request
type GeminiContent struct {
	Parts []GeminiPart `json:"parts"`
}

// GeminiPart represents a part of the content in a Gemini request
type GeminiPart struct {
	Text string `json:"text"`
}

// GeminiResponse represents a response from the Gemini API
type GeminiResponse struct {
	Candidates []GeminiCandidate `json:"candidates"`
}

// GeminiCandidate represents a candidate response from Gemini
type GeminiCandidate struct {
	Content struct {
		Parts []GeminiPart `json:"parts"`
	} `json:"content"`
}

// newGeminiClientImpl creates a new Gemini client using the API key from environment variables
func newGeminiClientImpl(ctx context.Context) (*HTTPGeminiClient, error) {
	apiKey := os.Getenv("GEMINI_API_KEY")
	slog.Info("GEMINI_API_KEY", "apiKey", apiKey)
	if apiKey == "" {
		return nil, errors.New("GEMINI_API_KEY environment variable is not set")
	}

	client, err := genai.NewClient(ctx, option.WithAPIKey(apiKey))
	if err != nil {
		return nil, fmt.Errorf("failed to create genai client: %w", err)
	}

	model := client.GenerativeModel("gemini-2.0-flash")

	return &HTTPGeminiClient{
		client: client,
		model: model,
	}, nil
}

// GenerateContent sends a request to Gemini to convert extracted text into structured JSON
func (c *HTTPGeminiClient) GenerateContent(ctx context.Context, text string, schema string, description string) ([]byte, error) {
	// If there's a test override function, use it instead
	slog.Info("Generating content with genai package", "text length", len(text), "schema", schema, "description", description)

	if c.generateContentFunc != nil {
		return c.generateContentFunc(ctx, text, schema, description)
	}

	// Convert schema to a readable string format
	schemaBytes, err := json.MarshalIndent(schema, "", "  ")
	if err != nil {
		slog.Info("Failed to marshal schema to string", "error", err)
		return nil, fmt.Errorf("failed to marshal schema: %w", err)
	}
	schemaStr := string(schemaBytes)
	slog.Info("Schema formatted for prompt", "schemaLength", len(schemaStr))

	// Build the prompt for the model
	prompt := fmt.Sprintf(`
Extract structured data from the following document text according to the provided JSON schema.
Use the description to guide your extraction.

DESCRIPTION:
%s

JSON SCHEMA:
%s

DOCUMENT TEXT:
%s

Respond with ONLY a valid JSON object matching the schema. Do not include any explanations or markdown formatting.
`, description, schemaStr, text)
	slog.Info("Prompt built for Gemini", "promptLength", len(prompt))

	// Use the genai client to generate content
	resp, err := c.model.GenerateContent(ctx, genai.Text(prompt))
	if err != nil {
		slog.Info("Gemini API request failed", "error", err, "modelName")
		return nil, fmt.Errorf("failed to generate content: %w", err)
	}
	slog.Info("Received response from Gemini API", "candidatesCount", len(resp.Candidates))

	if len(resp.Candidates) == 0 {
		slog.Info("Gemini returned empty candidates list")
		return nil, errors.New("no response generated")
	}
	
	if len(resp.Candidates[0].Content.Parts) == 0 {
		slog.Info("Gemini returned candidate with empty parts list")
		return nil, errors.New("no response generated")
	}

	// Extract the response text
	responsePart := resp.Candidates[0].Content.Parts[0]
	slog.Info("Extracted first response part", "partType", fmt.Sprintf("%T", responsePart))
	
	responseText, ok := responsePart.(genai.Text)
	if !ok {
		slog.Info("Unexpected response part type", "type", fmt.Sprintf("%T", responsePart))
		return nil, fmt.Errorf("unexpected response type: %T", responsePart)
	}
	slog.Info("Response text extracted", "textLength", len(string(responseText)))
	
	// Clean up response - remove any markdown code block formatting
	cleanResponse := strings.TrimSpace(string(responseText))
	slog.Info("Trimmed response space", "beforeLength", len(string(responseText)), "afterLength", len(cleanResponse))
	
	cleanResponse = strings.TrimPrefix(cleanResponse, "```json")
	cleanResponse = strings.TrimPrefix(cleanResponse, "```")
	cleanResponse = strings.TrimSuffix(cleanResponse, "```")
	cleanResponse = strings.TrimSpace(cleanResponse)
	slog.Info("Cleaned response from markdown formatting", "finalLength", len(cleanResponse))

	// Validate the response is valid JSON
	var jsonResponse interface{}
	if err := json.Unmarshal([]byte(cleanResponse), &jsonResponse); err != nil {
		slog.Info("Invalid JSON response from LLM", "error", err, "response", cleanResponse)
		return nil, fmt.Errorf("invalid JSON response from LLM: %w", err)
	}
	slog.Info("Validated JSON response", "type", fmt.Sprintf("%T", jsonResponse))

	return []byte(cleanResponse), nil
}

// SimplePDFExtractor extracts text from a PDF file

// SimplePDFExtractor uploads a PDF file to the LlamaParse API and retrieves the parsed result once the job is completed.
func SimplePDFExtractor(filePath string) (string, error) {
	// Log the start of the file upload process
	slog.Info("Starting PDF file upload", "filePath", filePath)

	// Step 1: Upload the file to the LlamaParse API
	jobID, err := uploadFile(filePath)
	if err != nil {
		slog.Error("Failed to upload file", "filePath", filePath, "error", err)
		return "", fmt.Errorf("failed to upload file: %w", err)
	}
	// TODO: hardcoded for testing
	// var jobID="1c257b73-341f-439e-9271-90eed60a9415\"
	// var jobID="f4a8b15e-62c0-4ff3-8618-1d4a0356ea73"
	// Log successful file upload with job ID
	slog.Info("File uploaded successfully", "filePath", filePath, "jobID", jobID)

	// Step 2: Check the status of the parsing job repeatedly until it is "completed"
	var status string
	for {
    // Log the current job status check attempt
		slog.Info("Checking parsing job status", "jobID", jobID)

		status, err := checkJobStatus(jobID)
		if err != nil {
			slog.Error("Failed to check job status", "jobID", jobID, "error", err)
			return "", fmt.Errorf("failed to check job status: %w", err)
		}

	// 	// Log the retrieved job status
		slog.Info("Parsing job status retrieved", "jobID", jobID, "status", status)

		// If the job is completed or any other non-pending status, break the loop
		if status != "PENDING" {
			slog.Info("Parsing job is not pending, breaking out of the loop", "jobID", jobID, "status", status)
			break
		}

		// If the job is still pending, log the status and wait before retrying
		slog.Warn("Parsing job not completed yet", "jobID", jobID, "status", status)
		time.Sleep(5 * time.Second) // Retry every 5 seconds
	}
	slog.Info("Final parsing job status", "jobID", jobID, "status", status)


	// Step 3: Retrieve the result once the job is completed
	slog.Info("Retrieving parsing result", "jobID", jobID)

	result, err := getParsingResult(jobID)
	if err != nil {
		slog.Error("Failed to retrieve parsing result", "jobID", jobID, "error", err)
		return "", fmt.Errorf("failed to retrieve parsing result: %w", err)
	}

	// Log successful retrieval of the result
	slog.Info("Parsing result successfully retrieved", "jobID", jobID)

	// Return the parsing result (Markdown format)
	return result, nil
}

// uploadFile uploads a PDF file to the LlamaParse API and returns the job ID.
// Struct to match the JSON response from the API
type UploadResponse struct {
	ID     string `json:"id"`
	Status string `json:"status"`
}

func uploadFile(filePath string) (string, error) {
	// Open the file
	file, err := os.Open(filePath)
	if err != nil {
		slog.Error("Failed to open file", "filePath", filePath, "error", err)
		return "", fmt.Errorf("failed to open file: %w", err)
	}
	defer file.Close()

	// Prepare the multipart form data
	var b bytes.Buffer
	writer := multipart.NewWriter(&b)
	part, err := writer.CreateFormFile("file", file.Name())
	if err != nil {
		slog.Error("Failed to create form file", "filePath", filePath, "error", err)
		return "", fmt.Errorf("failed to create form file: %w", err)
	}

	// Copy the file content into the form data
	_, err = io.Copy(part, file)
	if err != nil {
		slog.Error("Failed to copy file content", "filePath", filePath, "error", err)
		return "", fmt.Errorf("failed to read file content: %w", err)
	}

	// Close the writer to finalize the multipart form
	err = writer.Close()
	if err != nil {
		slog.Error("Failed to close multipart writer", "filePath", filePath, "error", err)
		return "", fmt.Errorf("failed to close writer: %w", err)
	}

	// Make the POST request to upload the file
	url := "https://api.cloud.llamaindex.ai/api/v1/parsing/upload"
	req, err := http.NewRequest("POST", url, &b)
	if err != nil {
		slog.Error("Failed to create request", "url", url, "error", err)
		return "", fmt.Errorf("failed to create request: %w", err)
	}

	// Set headers
	req.Header.Set("Authorization", fmt.Sprintf("Bearer %s", llamaCloudAPIKey))
	req.Header.Set("Accept", "application/json")
	req.Header.Set("Content-Type", writer.FormDataContentType())

	// Send the request
	client := &http.Client{}
	resp, err := client.Do(req)
	if err != nil {
		slog.Error("Failed to send request", "url", url, "error", err)
		return "", fmt.Errorf("failed to send request: %w", err)
	}
	defer resp.Body.Close()

	// Log the response status code for debugging purposes
	slog.Info("Received response from LlamaParse API", "statusCode", resp.StatusCode)

	// Read the response body
	body, err := io.ReadAll(resp.Body)
	if err != nil {
		slog.Error("Failed to read response body", "error", err)
		return "", fmt.Errorf("failed to read response body: %w", err)
	}

	// Log the raw response body (useful for debugging)
	slog.Debug("Response body", "body", string(body))

	// Unmarshal the JSON response into the UploadResponse struct
	var response UploadResponse
	err = json.Unmarshal(body, &response)
	if err != nil {
		slog.Error("Failed to parse JSON response", "error", err)
		return "", fmt.Errorf("failed to parse JSON response: %w", err)
	}

	// Log the parsed jobID and status
	slog.Info("File uploaded successfully", "jobID", response.ID, "status", response.Status)

	// Return the job ID from the parsed response
	return response.ID, nil
}

// checkJobStatus checks the status of the parsing job using the job ID.
func checkJobStatus(jobID string) (string, error) {
	// Construct the URL with the job ID in the endpoint
	slog.Info("Checking job status", "jobID", jobID)
	url := fmt.Sprintf("https://api.cloud.llamaindex.ai/api/v1/parsing/job/%s/details", jobID)
	method := "GET"

	// Prepare the HTTP request
	req, err := http.NewRequest(method, url, nil)
	if err != nil {
		slog.Error("Failed to create request", "url", url, "error", err)
		return "", fmt.Errorf("failed to create request: %w", err)
	}

	// Set necessary headers
	req.Header.Add("Accept", "application/json")
	req.Header.Add("Authorization", fmt.Sprintf("Bearer %s", llamaCloudAPIKey))

	// Send the request
	client := &http.Client{}
	resp, err := client.Do(req)
	if err != nil {
		slog.Error("Failed to send request", "url", url, "error", err)
		return "", fmt.Errorf("failed to send request: %w", err)
	}
	defer resp.Body.Close()

<<<<<<< HEAD
	// Extract the response text
	responseText := geminiResp.Candidates[0].Content.Parts[0].Text

	// Clean up response - remove any markdown code block formatting
	cleanResponse := strings.TrimSpace(responseText)
	cleanResponse = strings.TrimPrefix(cleanResponse, "```json")
	cleanResponse = strings.TrimPrefix(cleanResponse, "```")
	cleanResponse = strings.TrimSuffix(cleanResponse, "```")
	cleanResponse = strings.TrimSpace(cleanResponse)
=======
	// Log the response status code for debugging purposes
	slog.Info("Received response from LlamaParse API", "checking status",resp)
>>>>>>> a94c13af

	// Read the response body
	body, err := io.ReadAll(resp.Body)
	if err != nil {
		slog.Error("Failed to read response body", "error", err)
		return "", fmt.Errorf("failed to read response body: %w", err)
	}

	// Log the response body (you may want to change this to better handle large responses)
	slog.Info("Job status response", "body", string(body))

	// Return the job details (for simplicity, assuming it's a plain text or JSON response)
	return string(body), nil
}

<<<<<<< HEAD
// SimplePDFExtractor extracts text from a PDF file
// Note: In a real implementation, you would use a proper PDF parsing library
func SimplePDFExtractor(filePath string) (string, error) {
	// In a real implementation, you would use a PDF library here
	// For now, we'll just return a placeholder or read the file as text
	// to avoid external dependencies

	content, err := ioutil.ReadFile(filePath)
=======
// getParsingResult retrieves the text result of the parsing job using the provided job ID.
func getParsingResult(jobID string) (string, error) {
	// Construct the URL to fetch the text result
	url := fmt.Sprintf("https://api.cloud.llamaindex.ai/api/v1/parsing/job/%s/result/text", jobID)
	method := "GET"

	// Prepare the HTTP request
	req, err := http.NewRequest(method, url, nil)
>>>>>>> a94c13af
	if err != nil {
		slog.Error("Failed to create request", "url", url, "error", err)
		return "", fmt.Errorf("failed to create request: %w", err)
	}

<<<<<<< HEAD
	// For simplicity, we'll just return the first part of the file as text
	// In a real implementation, you would parse the PDF properly
	return fmt.Sprintf("PDF Content (simulated): %s", string(content[:min(len(content), 1000)])), nil
=======
	// Set necessary headers
	req.Header.Add("Accept", "application/json")
	req.Header.Add("Authorization", fmt.Sprintf("Bearer %s", llamaCloudAPIKey))

	// Send the request
	client := &http.Client{}
	resp, err := client.Do(req)
	if err != nil {
		slog.Error("Failed to send request", "url", url, "error", err)
		return "", fmt.Errorf("failed to send request: %w", err)
	}
	defer resp.Body.Close()

	// Log the response status code for debugging purposes
	slog.Info("Received response from LlamaParse API", "statusCode", resp.StatusCode)

	// Read the response body
	body, err := io.ReadAll(resp.Body)
	if err != nil {
		slog.Error("Failed to read response body", "error", err)
		return "", fmt.Errorf("failed to read response body: %w", err)
	}

	// Log the response body (you may want to change this to better handle large responses)
	slog.Info("Job result response", "body", string(body))

	// Return the text content from the response
	return string(body), nil
>>>>>>> a94c13af
}

// min returns the minimum of two integers
func min(a, b int) int {
	if a < b {
		return a
	}
	return b
}

// extractPDFTextImpl extracts text content from a PDF document
func extractPDFTextImpl(documentSource string, documentType string, maxPages int) (string, error) {
<<<<<<< HEAD
	fmt.Println("documentSource", documentSource)
	fmt.Println("documentType", documentType)
	fmt.Println("maxPages", maxPages)

=======
	slog.Info("Starting PDF text extraction", "documentType", documentType, "documentSource", documentSource)
>>>>>>> a94c13af
	switch documentType {
	case "path":
		slog.Info("Using simple extractor for local file path", "documentSource", documentSource)
		text, err := SimplePDFExtractor(documentSource)
		if err != nil {
			slog.Info("SimplePDFExtractor failed for local file", "documentSource", documentSource, "error", err)
		} else {
			slog.Info("SimplePDFExtractor succeeded for local file", "documentSource", documentSource)
		}
		return text, err

	case "url":
		slog.Info("Downloading PDF from URL", "documentSource", documentSource)
		resp, err := http.Get(documentSource)
		if err != nil {
			slog.Info("Failed to download file", "documentSource", documentSource, "error", err)
			return "", fmt.Errorf("failed to download file: %w", err)
		}
		defer resp.Body.Close()
		slog.Info("File downloaded successfully", "documentSource", documentSource)

		if resp.StatusCode != http.StatusOK {
			return "", fmt.Errorf("failed to download file: HTTP status %d", resp.StatusCode)
		}

		tempFile, err := ioutil.TempFile("", "pdf-*.pdf")
		if err != nil {
			slog.Info("Failed to create temporary file for URL download", "error", err)
			return "", fmt.Errorf("failed to create temp file: %w", err)
		}
		slog.Info("Temporary file created", "tempFile", tempFile.Name())
		defer os.Remove(tempFile.Name())
		defer tempFile.Close()

		_, err = io.Copy(tempFile, resp.Body)
		if err != nil {
			slog.Info("Failed to write downloaded content to temporary file", "tempFile", tempFile.Name(), "error", err)
			return "", fmt.Errorf("failed to write downloaded content: %w", err)
		}
		slog.Info("Downloaded content written to temporary file", "tempFile", tempFile.Name())

		tempFile.Close() // Close to flush writes
		slog.Info("tempFile-nakul", "tempFile", tempFile.Name())
		slog.Info("Temporary file closed", "tempFile", tempFile.Name())

		text, err := SimplePDFExtractor(tempFile.Name())
		if err != nil {
			slog.Info("SimplePDFExtractor failed for file downloaded from URL", "tempFile", tempFile.Name(), "error", err)
		} else {
			slog.Info("SimplePDFExtractor succeeded for file downloaded from URL", "tempFile", tempFile.Name())
		}
		return text, err

	case "base64":
		slog.Info("Decoding base64 PDF content")
		decoded, err := base64.StdEncoding.DecodeString(documentSource)
		if err != nil {
			slog.Info("Failed to decode base64 content", "error", err)
			return "", fmt.Errorf("failed to decode base64: %w", err)
		}
		slog.Info("Base64 content decoded successfully")

		tempFile, err := ioutil.TempFile("", "pdf-*.pdf")
		if err != nil {
			slog.Info("Failed to create temporary file for base64 content", "error", err)
			return "", fmt.Errorf("failed to create temp file: %w", err)
		}
		slog.Info("Temporary file created for base64 content", "tempFile", tempFile.Name())
		defer os.Remove(tempFile.Name())
		defer tempFile.Close()

		if _, err := tempFile.Write(decoded); err != nil {
			slog.Info("Failed to write decoded base64 content to temporary file", "tempFile", tempFile.Name(), "error", err)
			return "", fmt.Errorf("failed to write to temp file: %w", err)
		}
		slog.Info("Decoded base64 content written to temporary file", "tempFile", tempFile.Name())
		tempFile.Close() // Close to flush writes
		slog.Info("Temporary file closed", "tempFile", tempFile.Name())

		text, err := SimplePDFExtractor(tempFile.Name())
		if err != nil {
			slog.Info("SimplePDFExtractor failed for file created from base64", "tempFile", tempFile.Name(), "error", err)
		} else {
			slog.Info("SimplePDFExtractor succeeded for file created from base64", "tempFile", tempFile.Name())
		}
		return text, err

	default:
		slog.Info("Unsupported document type encountered", "documentType", documentType)
		return "", fmt.Errorf("unsupported document type: %s", documentType)
	}
}


// Global tracker instance
var globalTracker *ParsingTracker

// InitParsingTracker initializes the global parsing tracker
func InitParsingTracker(config ParsingTrackerConfig) {
	globalTracker = NewParsingTracker(config)
}

// GetParsingTracker returns the global parsing tracker
func GetParsingTracker() *ParsingTracker {
	if globalTracker == nil {
		globalTracker = NewParsingTracker(DefaultParsingTrackerConfig())
	}
	return globalTracker
}

// ParseDocumentWithTracking handles document parsing jobs with status tracking and retries
func  ParseDocumentWithTracking(ctx context.Context, payload []byte, jobID int) (Result, error) {
	slog.Info("ParseDocumentWithTracking started", "payload", string(payload))
	// Parse the payload to get the document ID
	var parsedPayload struct {
		DocumentID string `json:"documentID"`
		DocumentType string `json:"documentType"`
		DocumentSource string `json:"documentSource"`
		ExpectedSchema string `json:"expected_schema"`
		Description string `json:"description"`
	}
	if err := json.Unmarshal(payload, &parsedPayload); err != nil {
		slog.Info("Failed to extract documentID from payload", "error", err)
		return Result{}, fmt.Errorf("failed to extract document ID: %w", err)
	}

	documentID := parsedPayload.DocumentID
	documentType := parsedPayload.DocumentType
	documentSource := parsedPayload.DocumentSource
	expectedSchema := parsedPayload.ExpectedSchema
	description := parsedPayload.Description
	if documentID == "" {
		slog.Info("documentID is missing in payload")
		return Result{}, fmt.Errorf("documentID is required")
	}
	slog.Info("DocumentID extracted", "documentID", documentID)

	tracker := GetParsingTracker()
<<<<<<< HEAD

=======
	slog.Info("Parsing tracker obtained", "documentID", documentID)
	
>>>>>>> a94c13af
	// Update status to uploaded if this is the first time
	tracker.UpdateStatus(documentID, StatusUploaded, nil)
	slog.Info("Tracker status updated to 'uploaded'", "documentID", documentID)

	// Handle any panics by updating status before re-panicking
	defer func() {
		if r := recover(); r != nil {
			err := fmt.Errorf("panic recovered: %v", r)
			tracker.UpdateStatus(documentID, StatusFailed, err)
			slog.Info("Panic recovered, tracker status updated to 'failed'", "documentID", documentID, "error", err)
			panic(r)
		}
	}()

	var result Result
	var finalErr error

	// Retry loop
	maxAttempts := tracker.config.MaxRetries + 1 // +1 for the initial attempt
	slog.Info("Starting retry loop", "maxAttempts", maxAttempts, "documentID", documentID)
	for attempt := 1; attempt <= maxAttempts; attempt++ {
		start := time.Now()
<<<<<<< HEAD

		// If this is a retry attempt, update status to retrying
=======
		slog.Info("Retry attempt started", "attempt", attempt, "documentID", documentID)
		
		// If this is a retry attempt, update status to retrying and delay briefly
>>>>>>> a94c13af
		if attempt > 1 {
			tracker.UpdateStatus(documentID, StatusRetrying, nil)
			slog.Info("Tracker status updated to 'retrying'", "documentID", documentID, "attempt", attempt)
			time.Sleep(time.Millisecond * 100)
		}

		// Update status to parsing
		tracker.UpdateStatus(documentID, StatusParsing, nil)
<<<<<<< HEAD

=======
		slog.Info("Tracker status updated to 'parsing'", "documentID", documentID, "attempt", attempt)
		
>>>>>>> a94c13af
		// Extract and validate the document
		var parsedPayload ParseDocumentPayload
		if err := json.Unmarshal(payload, &parsedPayload); err != nil {
			finalErr = fmt.Errorf("failed to unmarshal payload: %w", err)
			tracker.UpdateStatus(documentID, StatusFailed, finalErr)
			slog.Info("Failed to unmarshal payload during parsing", "documentID", documentID, "attempt", attempt, "error", finalErr)
			continue // Try again if retries are available
		}
		slog.Info("Payload unmarshalled successfully for parsing", "parsedPayload", parsedPayload)

		// Extract text from the PDF
		tracker.UpdateStatus(documentID, StatusParsing, nil)
		slog.Info("Tracker status updated to 'parsing' for text extraction", "documentID", documentID, "attempt", attempt)
		maxPages := parsedPayload.Options.MaxPages
		text, err := ExtractPDFText(documentSource, documentType, maxPages)
		if err != nil {
			finalErr = fmt.Errorf("text extraction error: %w", err)
			tracker.UpdateStatus(documentID, StatusFailed, finalErr)
			slog.Info("Text extraction failed", "documentID", documentID, "attempt", attempt, "error", finalErr)
			continue // Try again if retries are available
		}
		slog.Info("Text extraction succeeded", "documentID", documentID, "attempt", attempt, "extractedTextLen", len(text))

		// Process with LLM
		tracker.UpdateStatus(documentID, StatusConverting, nil)
		slog.Info("Tracker status updated to 'converting'", "documentID", documentID, "attempt", attempt)
		geminiClient, err := NewGeminiClient(ctx)
		if err != nil {
			finalErr = fmt.Errorf("failed to initialize Gemini client: %w", err)
			tracker.UpdateStatus(documentID, StatusFailed, finalErr)
			slog.Info("Failed to initialize Gemini client", "documentID", documentID, "attempt", attempt, "error", finalErr)
			continue // Try again if retries are available
		}
		slog.Info("Gemini client initialized", "documentID", documentID, "attempt", attempt)
		//log the text,outputSchema,description
		slog.Info("Text", "text", text)
		slog.Info("OutputSchema", "outputSchema", expectedSchema)
		slog.Info("Description", "description", description)
		structuredData, err := geminiClient.GenerateContent(
			ctx,
			text,
			parsedPayload.OutputSchema,
			parsedPayload.Description,
		)
		if err != nil {
			finalErr = fmt.Errorf("LLM processing error: %w", err)
			tracker.UpdateStatus(documentID, StatusFailed, finalErr)
			slog.Info("LLM processing failed", "documentID", documentID, "attempt", attempt, "error", finalErr)
			continue // Try again if retries are available
		}
		slog.Info("LLM processing succeeded", "documentID", documentID, "attempt", attempt)

		slog.Info("Structured data nakul 69696969", "structuredData", structuredData)

		//update the structured data in the database
		updateQuery := "UPDATE jobs SET response = $1 WHERE id = $2"
		// Here we assume that documentID corresponds to the job id.
		_, err = db.Clients.DB.Exec(updateQuery, string(structuredData), jobID)
		if err != nil {
			finalErr = fmt.Errorf("failed to update job response: %w", err)
			tracker.UpdateStatus(documentID, StatusFailed, finalErr)
			slog.Info("Failed to update job response", "documentID", documentID, "attempt", attempt, "error", finalErr)
			continue // Try again if retries are available
		}


		// Parse the structured data into our response format
		var parsedContent interface{}
		if err := json.Unmarshal(structuredData, &parsedContent); err != nil {
			finalErr = fmt.Errorf("failed to parse LLM response: %w", err)
			tracker.UpdateStatus(documentID, StatusFailed, finalErr)
			slog.Info("Failed to parse LLM response", "documentID", documentID, "attempt", attempt, "error", finalErr)
			continue // Try again if retries are available
		}
		slog.Info("LLM response parsed successfully", "documentID", documentID, "attempt", attempt)

		// Calculate processing time
		elapsedTime := time.Since(start)
<<<<<<< HEAD

		// Update metrics
=======
		slog.Info("Processing time calculated", "documentID", documentID, "attempt", attempt, "elapsedTimeMs", elapsedTime.Milliseconds())
		
		// Update metrics and construct the parsed document
>>>>>>> a94c13af
		parsedDocument := ParsedDocument{
			Content: parsedContent,
			MetaInfo: map[string]interface{}{
				"processingTimeMs": elapsedTime.Milliseconds(),
				"documentType":     parsedPayload.DocumentType,
				"extractedTextLen": len(text),
				"attempts":         attempt,
			},
		}
		slog.Info("Parsed document metrics collected", "documentID", documentID, "attempt", attempt, "metaInfo", parsedDocument.MetaInfo)

		result = Result{
			Data: parsedDocument,
			Metadata: map[string]interface{}{
				"completedAt": time.Now().Format(time.RFC3339),
				"success":     true,
				"documentID":  documentID,
			},
		}
		slog.Info("Result constructed successfully", "documentID", documentID, "attempt", attempt)

		// Update status to complete
		tracker.UpdateStatus(documentID, StatusComplete, nil)
<<<<<<< HEAD

=======
		slog.Info("Tracker status updated to 'complete'", "documentID", documentID, "attempt", attempt)
		
>>>>>>> a94c13af
		// Success, exit the retry loop
		finalErr = nil
		break
	}

	if finalErr != nil {
		slog.Info("Final error after retries", "documentID", documentID, "error", finalErr)
		return Result{}, finalErr
	}

	slog.Info("ParseDocumentWithTracking completed successfully", "documentID", documentID)
	return result, nil
}

<<<<<<< HEAD
// transformPayload converts from models.ParseDocumentPayload to jobs.ParseDocumentPayload
func transformPayload(payload []byte) ([]byte, error) {
	var modelPayload struct {
		models.ParseDocumentPayload
		PDFPath string `json:"pdf_path"`
	}

	if err := json.Unmarshal(payload, &modelPayload); err != nil {
		return nil, fmt.Errorf("failed to unmarshal model payload: %w", err)
	}

	// Determine document type based on PDF source
	var documentType string
	var documentSource string
	if strings.HasPrefix(modelPayload.PDFSource, "http://") || strings.HasPrefix(modelPayload.PDFSource, "https://") {
		documentType = "url"
		documentSource = modelPayload.PDFSource
	} else if modelPayload.PDFPath != "" {
		documentType = "path"
		documentSource = modelPayload.PDFPath
	} else {
		documentType = "base64"
		documentSource = modelPayload.PDFSource
	}

	// Create the jobs payload
	jobPayload := ParseDocumentPayload{
		Document:     documentSource,
		DocumentType: documentType,
		OutputSchema: make(map[string]interface{}),
		Description:  modelPayload.Description,
		Options: ParseOptions{
			Language: modelPayload.Options.Language,
		},
	}

	// Convert ExpectedSchema to OutputSchema
	if err := json.Unmarshal(modelPayload.ExpectedSchema, &jobPayload.OutputSchema); err != nil {
		return nil, fmt.Errorf("failed to unmarshal expected schema: %w", err)
	}

	// Marshal the transformed payload
	transformedPayload, err := json.Marshal(jobPayload)
	if err != nil {
		return nil, fmt.Errorf("failed to marshal transformed payload: %w", err)
	}

	return transformedPayload, nil
}

// ParseDocumentHandler handles document parsing jobs
func ParseDocumentHandler(ctx context.Context, payload []byte) (Result, error) {
	fmt.Println("Received payload:", string(payload))

	// Transform the payload from models format to jobs format
	transformedPayload, err := transformPayload(payload)
	if err != nil {
		fmt.Printf("Failed to transform payload: %v\n", err)
		return Result{}, fmt.Errorf("failed to transform payload: %w", err)
	}

	fmt.Println("Transformed payload:", string(transformedPayload))

	// Extract document ID or generate one if not present
	var docIDContainer struct {
		DocumentID string `json:"documentID"`
	}

	if err := json.Unmarshal(transformedPayload, &docIDContainer); err != nil {
		fmt.Printf("Failed to unmarshal document ID: %v\n", err)
		// If we can't extract a document ID, we'll just use the regular parsing flow
		// without tracking
		return simpleParseDocument(ctx, transformedPayload)
	}

=======

// ParseDocumentHandler handles document parsing jobs
func ParseDocumentHandler(ctx context.Context, payload []byte, jobID int) (Result, error) {
	slog.Info("ParseDocumentHandler invoked", "payload", string(payload))
	
	// Attempt to extract document ID from payload
	var docIDContainer struct {
		DocumentID string `json:"documentID"`
	}
	if err := json.Unmarshal(payload, &docIDContainer); err != nil {
		slog.Error("Failed to unmarshal payload for documentID extraction", "error", err)
		slog.Info("Falling back to simpleParseDocument due to unmarshalling error")
		return simpleParseDocument(ctx, payload)
	}
	slog.Info("Extracted documentID container", "documentID", docIDContainer.DocumentID)
	
>>>>>>> a94c13af
	documentID := docIDContainer.DocumentID
	if documentID == "" {
		slog.Info("No documentID found in payload, generating a new one")
		documentID = fmt.Sprintf("doc-%s", time.Now().Format("20060102-150405-999999"))
<<<<<<< HEAD
		fmt.Printf("Generated document ID: %s\n", documentID)

		// Add the document ID to the payload
		var parsedPayload map[string]interface{}
		if err := json.Unmarshal(transformedPayload, &parsedPayload); err != nil {
			fmt.Printf("Failed to unmarshal payload for document ID: %v\n", err)
			return simpleParseDocument(ctx, transformedPayload)
=======
		slog.Info("Generated documentID", "documentID", documentID)
		
		// Add the generated documentID to the payload
		var parsedPayload map[string]interface{}
		if err := json.Unmarshal(payload, &parsedPayload); err != nil {
			slog.Error("Failed to unmarshal payload into map for documentID insertion", "error", err)
			slog.Info("Falling back to simpleParseDocument due to unmarshalling error on map")
			return simpleParseDocument(ctx, payload)
>>>>>>> a94c13af
		}
		slog.Info("Garvit rand 696969",parsedPayload)
		parsedPayload["documentID"] = documentID
<<<<<<< HEAD

		// Reconstruct the payload with the document ID
		updatedPayload, err := json.Marshal(parsedPayload)
		if err != nil {
			fmt.Printf("Failed to marshal updated payload: %v\n", err)
			return simpleParseDocument(ctx, transformedPayload)
		}

		transformedPayload = updatedPayload
		fmt.Println("Updated payload with document ID:", string(transformedPayload))
	}

	// Use the tracking system for parsing
	return ParseDocumentWithTracking(ctx, transformedPayload)
=======
		parsedPayload["documentType"] = "url"
		parsedPayload["documentSource"]=parsedPayload["pdf_source"]
		parsedPayload["description"]=parsedPayload["description"]
		slog.Info("Inserted documentID into payload map", "documentID", documentID, "payloadMap", parsedPayload,"documentType", parsedPayload["documentType"],"documentSource", parsedPayload["documentSource"])
		
		// Reconstruct the payload with the documentID included
		updatedPayload, err := json.Marshal(parsedPayload)
		if err != nil {
			slog.Error("Failed to marshal updated payload with documentID", "error", err)
			slog.Info("Falling back to simpleParseDocument due to marshalling error")
			return simpleParseDocument(ctx, payload)
		}
		slog.Info("Reconstructed payload with documentID", "updatedPayload", string(updatedPayload))
		payload = updatedPayload
	} else {
		slog.Info("DocumentID found in payload", "documentID", documentID)
	}

	// Proceed with tracking system for parsing
	slog.Info("Invoking ParseDocumentWithTracking", "documentID", documentID)
	result, err := ParseDocumentWithTracking(ctx, payload, jobID)
	if err != nil {
		slog.Error("ParseDocumentWithTracking failed", "documentID", documentID, "error", err)
	} else {
		slog.Info("ParseDocumentWithTracking succeeded", "documentID", documentID)
	}
	return result, err
>>>>>>> a94c13af
}

// simpleParseDocument implements the original document parsing logic without tracking
func simpleParseDocument(ctx context.Context, payload []byte) (Result, error) {
	start := time.Now()

	// 1. Parse and validate the payload
	if err := ValidateWithGJSON(payload); err != nil {
		return Result{}, fmt.Errorf("invalid payload: %w", err)
	}

	var parsedPayload ParseDocumentPayload
	if err := json.Unmarshal(payload, &parsedPayload); err != nil {
		return Result{}, fmt.Errorf("failed to unmarshal payload: %w", err)
	}

	// 2. Extract text from the PDF
	maxPages := parsedPayload.Options.MaxPages
	text, err := ExtractPDFText(parsedPayload.Document, parsedPayload.DocumentType, maxPages)
	if err != nil {
		return Result{}, fmt.Errorf("text extraction error: %w", err)
	}

	// 3. Process the extracted text with LLM (Gemini)
	geminiClient, err := NewGeminiClient(ctx)
	if err != nil {
		return Result{}, fmt.Errorf("failed to initialize Gemini client: %w", err)
	}

	structuredData, err := geminiClient.GenerateContent(
		ctx,
		text,
		parsedPayload.OutputSchema,
		parsedPayload.Description,
	)
	if err != nil {
		return Result{}, fmt.Errorf("LLM processing error: %w", err)
	}

	// 4. Parse the structured data into our response format
	var parsedContent interface{}
	if err := json.Unmarshal(structuredData, &parsedContent); err != nil {
		return Result{}, fmt.Errorf("failed to parse LLM response: %w", err)
	}

	// 5. Prepare the result
	elapsedTime := time.Since(start)
	parsedDocument := ParsedDocument{
		Content: parsedContent,
		MetaInfo: map[string]interface{}{
			"processingTimeMs": elapsedTime.Milliseconds(),
			"documentType":     parsedPayload.DocumentType,
			"extractedTextLen": len(text),
		},
	}

	result := Result{
		Data: parsedDocument,
		Metadata: map[string]interface{}{
			"completedAt": time.Now().Format(time.RFC3339),
			"success":     true,
		},
	}

	return result, nil
}<|MERGE_RESOLUTION|>--- conflicted
+++ resolved
@@ -16,12 +16,8 @@
 	"strings"
 	"time"
 
-<<<<<<< HEAD
-	"github.com/illegalcall/task-master/internal/models"
-=======
 	"github.com/google/generative-ai-go/genai"
 	"google.golang.org/api/option"
->>>>>>> a94c13af
 )
 
 
@@ -359,20 +355,8 @@
 	}
 	defer resp.Body.Close()
 
-<<<<<<< HEAD
-	// Extract the response text
-	responseText := geminiResp.Candidates[0].Content.Parts[0].Text
-
-	// Clean up response - remove any markdown code block formatting
-	cleanResponse := strings.TrimSpace(responseText)
-	cleanResponse = strings.TrimPrefix(cleanResponse, "```json")
-	cleanResponse = strings.TrimPrefix(cleanResponse, "```")
-	cleanResponse = strings.TrimSuffix(cleanResponse, "```")
-	cleanResponse = strings.TrimSpace(cleanResponse)
-=======
 	// Log the response status code for debugging purposes
 	slog.Info("Received response from LlamaParse API", "checking status",resp)
->>>>>>> a94c13af
 
 	// Read the response body
 	body, err := io.ReadAll(resp.Body)
@@ -388,16 +372,6 @@
 	return string(body), nil
 }
 
-<<<<<<< HEAD
-// SimplePDFExtractor extracts text from a PDF file
-// Note: In a real implementation, you would use a proper PDF parsing library
-func SimplePDFExtractor(filePath string) (string, error) {
-	// In a real implementation, you would use a PDF library here
-	// For now, we'll just return a placeholder or read the file as text
-	// to avoid external dependencies
-
-	content, err := ioutil.ReadFile(filePath)
-=======
 // getParsingResult retrieves the text result of the parsing job using the provided job ID.
 func getParsingResult(jobID string) (string, error) {
 	// Construct the URL to fetch the text result
@@ -406,17 +380,11 @@
 
 	// Prepare the HTTP request
 	req, err := http.NewRequest(method, url, nil)
->>>>>>> a94c13af
 	if err != nil {
 		slog.Error("Failed to create request", "url", url, "error", err)
 		return "", fmt.Errorf("failed to create request: %w", err)
 	}
 
-<<<<<<< HEAD
-	// For simplicity, we'll just return the first part of the file as text
-	// In a real implementation, you would parse the PDF properly
-	return fmt.Sprintf("PDF Content (simulated): %s", string(content[:min(len(content), 1000)])), nil
-=======
 	// Set necessary headers
 	req.Header.Add("Accept", "application/json")
 	req.Header.Add("Authorization", fmt.Sprintf("Bearer %s", llamaCloudAPIKey))
@@ -445,7 +413,6 @@
 
 	// Return the text content from the response
 	return string(body), nil
->>>>>>> a94c13af
 }
 
 // min returns the minimum of two integers
@@ -458,14 +425,7 @@
 
 // extractPDFTextImpl extracts text content from a PDF document
 func extractPDFTextImpl(documentSource string, documentType string, maxPages int) (string, error) {
-<<<<<<< HEAD
-	fmt.Println("documentSource", documentSource)
-	fmt.Println("documentType", documentType)
-	fmt.Println("maxPages", maxPages)
-
-=======
 	slog.Info("Starting PDF text extraction", "documentType", documentType, "documentSource", documentSource)
->>>>>>> a94c13af
 	switch documentType {
 	case "path":
 		slog.Info("Using simple extractor for local file path", "documentSource", documentSource)
@@ -486,10 +446,6 @@
 		}
 		defer resp.Body.Close()
 		slog.Info("File downloaded successfully", "documentSource", documentSource)
-
-		if resp.StatusCode != http.StatusOK {
-			return "", fmt.Errorf("failed to download file: HTTP status %d", resp.StatusCode)
-		}
 
 		tempFile, err := ioutil.TempFile("", "pdf-*.pdf")
 		if err != nil {
@@ -604,12 +560,8 @@
 	slog.Info("DocumentID extracted", "documentID", documentID)
 
 	tracker := GetParsingTracker()
-<<<<<<< HEAD
-
-=======
 	slog.Info("Parsing tracker obtained", "documentID", documentID)
 	
->>>>>>> a94c13af
 	// Update status to uploaded if this is the first time
 	tracker.UpdateStatus(documentID, StatusUploaded, nil)
 	slog.Info("Tracker status updated to 'uploaded'", "documentID", documentID)
@@ -632,14 +584,9 @@
 	slog.Info("Starting retry loop", "maxAttempts", maxAttempts, "documentID", documentID)
 	for attempt := 1; attempt <= maxAttempts; attempt++ {
 		start := time.Now()
-<<<<<<< HEAD
-
-		// If this is a retry attempt, update status to retrying
-=======
 		slog.Info("Retry attempt started", "attempt", attempt, "documentID", documentID)
 		
 		// If this is a retry attempt, update status to retrying and delay briefly
->>>>>>> a94c13af
 		if attempt > 1 {
 			tracker.UpdateStatus(documentID, StatusRetrying, nil)
 			slog.Info("Tracker status updated to 'retrying'", "documentID", documentID, "attempt", attempt)
@@ -648,12 +595,8 @@
 
 		// Update status to parsing
 		tracker.UpdateStatus(documentID, StatusParsing, nil)
-<<<<<<< HEAD
-
-=======
 		slog.Info("Tracker status updated to 'parsing'", "documentID", documentID, "attempt", attempt)
 		
->>>>>>> a94c13af
 		// Extract and validate the document
 		var parsedPayload ParseDocumentPayload
 		if err := json.Unmarshal(payload, &parsedPayload); err != nil {
@@ -732,14 +675,9 @@
 
 		// Calculate processing time
 		elapsedTime := time.Since(start)
-<<<<<<< HEAD
-
-		// Update metrics
-=======
 		slog.Info("Processing time calculated", "documentID", documentID, "attempt", attempt, "elapsedTimeMs", elapsedTime.Milliseconds())
 		
 		// Update metrics and construct the parsed document
->>>>>>> a94c13af
 		parsedDocument := ParsedDocument{
 			Content: parsedContent,
 			MetaInfo: map[string]interface{}{
@@ -763,12 +701,8 @@
 
 		// Update status to complete
 		tracker.UpdateStatus(documentID, StatusComplete, nil)
-<<<<<<< HEAD
-
-=======
 		slog.Info("Tracker status updated to 'complete'", "documentID", documentID, "attempt", attempt)
 		
->>>>>>> a94c13af
 		// Success, exit the retry loop
 		finalErr = nil
 		break
@@ -783,83 +717,6 @@
 	return result, nil
 }
 
-<<<<<<< HEAD
-// transformPayload converts from models.ParseDocumentPayload to jobs.ParseDocumentPayload
-func transformPayload(payload []byte) ([]byte, error) {
-	var modelPayload struct {
-		models.ParseDocumentPayload
-		PDFPath string `json:"pdf_path"`
-	}
-
-	if err := json.Unmarshal(payload, &modelPayload); err != nil {
-		return nil, fmt.Errorf("failed to unmarshal model payload: %w", err)
-	}
-
-	// Determine document type based on PDF source
-	var documentType string
-	var documentSource string
-	if strings.HasPrefix(modelPayload.PDFSource, "http://") || strings.HasPrefix(modelPayload.PDFSource, "https://") {
-		documentType = "url"
-		documentSource = modelPayload.PDFSource
-	} else if modelPayload.PDFPath != "" {
-		documentType = "path"
-		documentSource = modelPayload.PDFPath
-	} else {
-		documentType = "base64"
-		documentSource = modelPayload.PDFSource
-	}
-
-	// Create the jobs payload
-	jobPayload := ParseDocumentPayload{
-		Document:     documentSource,
-		DocumentType: documentType,
-		OutputSchema: make(map[string]interface{}),
-		Description:  modelPayload.Description,
-		Options: ParseOptions{
-			Language: modelPayload.Options.Language,
-		},
-	}
-
-	// Convert ExpectedSchema to OutputSchema
-	if err := json.Unmarshal(modelPayload.ExpectedSchema, &jobPayload.OutputSchema); err != nil {
-		return nil, fmt.Errorf("failed to unmarshal expected schema: %w", err)
-	}
-
-	// Marshal the transformed payload
-	transformedPayload, err := json.Marshal(jobPayload)
-	if err != nil {
-		return nil, fmt.Errorf("failed to marshal transformed payload: %w", err)
-	}
-
-	return transformedPayload, nil
-}
-
-// ParseDocumentHandler handles document parsing jobs
-func ParseDocumentHandler(ctx context.Context, payload []byte) (Result, error) {
-	fmt.Println("Received payload:", string(payload))
-
-	// Transform the payload from models format to jobs format
-	transformedPayload, err := transformPayload(payload)
-	if err != nil {
-		fmt.Printf("Failed to transform payload: %v\n", err)
-		return Result{}, fmt.Errorf("failed to transform payload: %w", err)
-	}
-
-	fmt.Println("Transformed payload:", string(transformedPayload))
-
-	// Extract document ID or generate one if not present
-	var docIDContainer struct {
-		DocumentID string `json:"documentID"`
-	}
-
-	if err := json.Unmarshal(transformedPayload, &docIDContainer); err != nil {
-		fmt.Printf("Failed to unmarshal document ID: %v\n", err)
-		// If we can't extract a document ID, we'll just use the regular parsing flow
-		// without tracking
-		return simpleParseDocument(ctx, transformedPayload)
-	}
-
-=======
 
 // ParseDocumentHandler handles document parsing jobs
 func ParseDocumentHandler(ctx context.Context, payload []byte, jobID int) (Result, error) {
@@ -876,20 +733,10 @@
 	}
 	slog.Info("Extracted documentID container", "documentID", docIDContainer.DocumentID)
 	
->>>>>>> a94c13af
 	documentID := docIDContainer.DocumentID
 	if documentID == "" {
 		slog.Info("No documentID found in payload, generating a new one")
 		documentID = fmt.Sprintf("doc-%s", time.Now().Format("20060102-150405-999999"))
-<<<<<<< HEAD
-		fmt.Printf("Generated document ID: %s\n", documentID)
-
-		// Add the document ID to the payload
-		var parsedPayload map[string]interface{}
-		if err := json.Unmarshal(transformedPayload, &parsedPayload); err != nil {
-			fmt.Printf("Failed to unmarshal payload for document ID: %v\n", err)
-			return simpleParseDocument(ctx, transformedPayload)
-=======
 		slog.Info("Generated documentID", "documentID", documentID)
 		
 		// Add the generated documentID to the payload
@@ -898,26 +745,9 @@
 			slog.Error("Failed to unmarshal payload into map for documentID insertion", "error", err)
 			slog.Info("Falling back to simpleParseDocument due to unmarshalling error on map")
 			return simpleParseDocument(ctx, payload)
->>>>>>> a94c13af
 		}
 		slog.Info("Garvit rand 696969",parsedPayload)
 		parsedPayload["documentID"] = documentID
-<<<<<<< HEAD
-
-		// Reconstruct the payload with the document ID
-		updatedPayload, err := json.Marshal(parsedPayload)
-		if err != nil {
-			fmt.Printf("Failed to marshal updated payload: %v\n", err)
-			return simpleParseDocument(ctx, transformedPayload)
-		}
-
-		transformedPayload = updatedPayload
-		fmt.Println("Updated payload with document ID:", string(transformedPayload))
-	}
-
-	// Use the tracking system for parsing
-	return ParseDocumentWithTracking(ctx, transformedPayload)
-=======
 		parsedPayload["documentType"] = "url"
 		parsedPayload["documentSource"]=parsedPayload["pdf_source"]
 		parsedPayload["description"]=parsedPayload["description"]
@@ -945,7 +775,6 @@
 		slog.Info("ParseDocumentWithTracking succeeded", "documentID", documentID)
 	}
 	return result, err
->>>>>>> a94c13af
 }
 
 // simpleParseDocument implements the original document parsing logic without tracking
