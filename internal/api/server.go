package api

import (
<<<<<<< HEAD
	"context"
	"encoding/json"
	"fmt"
	"log/slog"

	"github.com/IBM/sarama"
	"github.com/gofiber/fiber/v2"
	"github.com/gofiber/fiber/v2/middleware/cache"
	"github.com/gofiber/fiber/v2/middleware/limiter"
	"github.com/gofiber/fiber/v2/middleware/logger"
	jwtware "github.com/gofiber/jwt/v3"

	"github.com/illegalcall/task-master/internal/config"
	"github.com/illegalcall/task-master/internal/models"
	"github.com/illegalcall/task-master/pkg/database"
	"github.com/illegalcall/task-master/internal/storage"
)

type Server struct {
	app      *fiber.App
	cfg      *config.Config
	db       *database.Clients
	producer sarama.SyncProducer
	storage  storage.Storage
}

func NewServer(cfg *config.Config, db *database.Clients, producer sarama.SyncProducer) (*Server, error) {
	// Initialize storage
	localStorage, err := storage.NewLocalStorage(cfg.Storage.TempDir)
	if err != nil {
		return nil, fmt.Errorf("failed to initialize storage: %w", err)
	}

	app := fiber.New()

	// Middleware
	app.Use(logger.New(logger.Config{
		Format: "[${time}] ${ip} ${method} ${path} ${status}\n",
	}))
	app.Use(limiter.New(limiter.Config{
		Max:        cfg.Server.MaxRequests,
		Expiration: cfg.Server.RequestTimeout,
	}))
	app.Use(cache.New(cache.Config{
		Expiration:   cfg.Server.CacheExpiration,
		CacheControl: true,
	}))

	server := &Server{
		app:      app,
		cfg:      cfg,
		db:       db,
		producer: producer,
		storage:  localStorage,
	}

	// Routes
	server.setupRoutes()

	return server, nil
}

func (s *Server) setupRoutes() {
	api := s.app.Group("/api")

	// Public routes
	api.Post("/login", s.handleLogin)

	// Protected routes
	protected := api.Use(jwtware.New(jwtware.Config{
		SigningKey: []byte(s.cfg.JWT.Secret),
	}))
	protected.Post("/jobs", s.handleCreateJob)
	protected.Get("/jobs/:id", s.handleGetJob)
	protected.Get("/jobs", s.handleListJobs)
	protected.Post("/jobs/parse-document", s.handlePDFParseJob)
=======
    "context"
    "encoding/json"
    "fmt"
    "log/slog"

    "github.com/IBM/sarama"
    "github.com/gofiber/fiber/v2"
    "github.com/gofiber/fiber/v2/middleware/cache"
    "github.com/gofiber/fiber/v2/middleware/limiter"
    "github.com/gofiber/fiber/v2/middleware/logger"
    jwtware "github.com/gofiber/jwt/v3"

    "github.com/gofiber/fiber/v2/middleware/cors"
    "github.com/illegalcall/task-master/internal/config"
    "github.com/illegalcall/task-master/internal/models"
    "github.com/illegalcall/task-master/pkg/database"
)

type Server struct {
    app      *fiber.App
    cfg      *config.Config
    db       *database.Clients
    producer sarama.SyncProducer
}

func NewServer(cfg *config.Config, db *database.Clients, producer sarama.SyncProducer) *Server {
    app := fiber.New()

    // Middleware
    app.Use(logger.New(logger.Config{
        Format: "[${time}] ${ip} ${method} ${path} ${status}\n",
    }))
    app.Use(limiter.New(limiter.Config{
        Max:        cfg.Server.MaxRequests,
        Expiration: cfg.Server.RequestTimeout,
    }))
    app.Use(cache.New(cache.Config{
        Expiration:   cfg.Server.CacheExpiration,
        CacheControl: true,
    }))

    app.Use(cors.New(cors.Config{
        AllowOrigins:     "http://localhost:3000", 
        AllowMethods:     "GET, POST, PUT, DELETE, PATCH, OPTIONS",
        AllowHeaders:     "Origin, Content-Type, Accept, Authorization",
        ExposeHeaders:    "Content-Length, Content-Type",
        AllowCredentials: true, 
    }))

    server := &Server{
        app:      app,
        cfg:      cfg,
        db:       db,
        producer: producer,
    }

    // Routes
    server.setupRoutes()

    return server
}

func (s *Server) setupRoutes() {
    api := s.app.Group("/api")

    // Public routes
    api.Post("/login", s.handleLogin)

    // Protected routes
    protected := api.Use(jwtware.New(jwtware.Config{
        SigningKey: []byte(s.cfg.JWT.Secret),
    }))
    protected.Post("/jobs", s.handleCreateJob)
    protected.Get("/jobs/:id", s.handleGetJob)
    protected.Get("/jobs", s.handleListJobs)
>>>>>>> a9697b28
}

func (s *Server) Start() error {
    return s.app.Listen(s.cfg.Server.Port)
}

func (s *Server) handleCreateJob(c *fiber.Ctx) error {
    // Parse request
    var req struct {
        Name string `json:"name"`
    }
    if err := c.BodyParser(&req); err != nil {
        return c.Status(fiber.StatusBadRequest).JSON(fiber.Map{
            "error": "Invalid request body",
        })
    }

    // Validate
    if req.Name == "" {
        return c.Status(fiber.StatusBadRequest).JSON(fiber.Map{
            "error": "Job name is required",
        })
    }

    // Insert job into database
    var jobID int
    err := s.db.DB.QueryRow(
        "INSERT INTO jobs (name, status) VALUES ($1, $2) RETURNING id",
        req.Name, models.StatusPending,
    ).Scan(&jobID)
    if err != nil {
        return c.Status(fiber.StatusInternalServerError).JSON(fiber.Map{
            "error": "Failed to create job",
        })
    }

    // Create job object
    job := models.Job{
        ID:     jobID,
        Name:   req.Name,
        Status: models.StatusPending,
    }

    // Set initial status in Redis
    redisKey := fmt.Sprintf("job:%d", jobID)
    if err := s.db.Redis.Set(c.Context(), redisKey, models.StatusPending, 0).Err(); err != nil {
        return c.Status(fiber.StatusInternalServerError).JSON(fiber.Map{
            "error": "Failed to set job status",
        })
    }

    // Send to Kafka
    jobBytes, _ := json.Marshal(job)
    msg := &sarama.ProducerMessage{
        Topic: s.cfg.Kafka.Topic,
        Value: sarama.StringEncoder(jobBytes),
    }
    if _, _, err := s.producer.SendMessage(msg); err != nil {
        return c.Status(fiber.StatusInternalServerError).JSON(fiber.Map{
            "error": "Failed to queue job",
        })
    }

    return c.JSON(fiber.Map{
        "job": job,
    })
}

func (s *Server) handleGetJob(c *fiber.Ctx) error {
    jobID, err := c.ParamsInt("id")
    if err != nil {
        return c.Status(fiber.StatusBadRequest).JSON(fiber.Map{
            "error": "Invalid job ID",
        })
    }

    var job models.Job
    query := "SELECT id, name, status FROM jobs WHERE id = $1"
    err = s.db.DB.Get(&job, query, jobID)
    if err != nil {
        return c.Status(fiber.StatusNotFound).JSON(fiber.Map{
            "error": "Job not found",
        })
    }

    // Update status from Redis
    redisKey := fmt.Sprintf("job:%d", job.ID)
    if redisStatus, err := s.db.Redis.Get(c.Context(), redisKey).Result(); err == nil {
        job.Status = redisStatus
    }

    return c.JSON(fiber.Map{
        "job": job,
    })
}

func (s *Server) handleListJobs(c *fiber.Ctx) error {
    var jobs []models.Job
    err := s.db.DB.Select(&jobs, "SELECT id, name, status FROM jobs ORDER BY created_at DESC")
    if err != nil {
        slog.Error("Error fetching jobs", "error", err)
        return c.Status(500).JSON(fiber.Map{"error": "Failed to fetch jobs"})
    }

    // Update statuses from Redis
    ctx := context.Background()
    for i, job := range jobs {
        redisKey := fmt.Sprintf("job:%d", job.ID)
        if redisStatus, err := s.db.Redis.Get(ctx, redisKey).Result(); err == nil {
            jobs[i].Status = redisStatus
        }
    }

    return c.JSON(fiber.Map{"jobs": jobs})
}
<|MERGE_RESOLUTION|>--- conflicted
+++ resolved
@@ -1,7 +1,6 @@
 package api
 
 import (
-<<<<<<< HEAD
 	"context"
 	"encoding/json"
 	"fmt"
@@ -13,7 +12,8 @@
 	"github.com/gofiber/fiber/v2/middleware/limiter"
 	"github.com/gofiber/fiber/v2/middleware/logger"
 	jwtware "github.com/gofiber/jwt/v3"
-
+  
+  "github.com/gofiber/fiber/v2/middleware/cors"
 	"github.com/illegalcall/task-master/internal/config"
 	"github.com/illegalcall/task-master/internal/models"
 	"github.com/illegalcall/task-master/pkg/database"
@@ -49,6 +49,14 @@
 		Expiration:   cfg.Server.CacheExpiration,
 		CacheControl: true,
 	}))
+  
+  app.Use(cors.New(cors.Config{
+        AllowOrigins:     "http://localhost:3000", 
+        AllowMethods:     "GET, POST, PUT, DELETE, PATCH, OPTIONS",
+        AllowHeaders:     "Origin, Content-Type, Accept, Authorization",
+        ExposeHeaders:    "Content-Length, Content-Type",
+        AllowCredentials: true, 
+   }))
 
 	server := &Server{
 		app:      app,
@@ -78,83 +86,6 @@
 	protected.Get("/jobs/:id", s.handleGetJob)
 	protected.Get("/jobs", s.handleListJobs)
 	protected.Post("/jobs/parse-document", s.handlePDFParseJob)
-=======
-    "context"
-    "encoding/json"
-    "fmt"
-    "log/slog"
-
-    "github.com/IBM/sarama"
-    "github.com/gofiber/fiber/v2"
-    "github.com/gofiber/fiber/v2/middleware/cache"
-    "github.com/gofiber/fiber/v2/middleware/limiter"
-    "github.com/gofiber/fiber/v2/middleware/logger"
-    jwtware "github.com/gofiber/jwt/v3"
-
-    "github.com/gofiber/fiber/v2/middleware/cors"
-    "github.com/illegalcall/task-master/internal/config"
-    "github.com/illegalcall/task-master/internal/models"
-    "github.com/illegalcall/task-master/pkg/database"
-)
-
-type Server struct {
-    app      *fiber.App
-    cfg      *config.Config
-    db       *database.Clients
-    producer sarama.SyncProducer
-}
-
-func NewServer(cfg *config.Config, db *database.Clients, producer sarama.SyncProducer) *Server {
-    app := fiber.New()
-
-    // Middleware
-    app.Use(logger.New(logger.Config{
-        Format: "[${time}] ${ip} ${method} ${path} ${status}\n",
-    }))
-    app.Use(limiter.New(limiter.Config{
-        Max:        cfg.Server.MaxRequests,
-        Expiration: cfg.Server.RequestTimeout,
-    }))
-    app.Use(cache.New(cache.Config{
-        Expiration:   cfg.Server.CacheExpiration,
-        CacheControl: true,
-    }))
-
-    app.Use(cors.New(cors.Config{
-        AllowOrigins:     "http://localhost:3000", 
-        AllowMethods:     "GET, POST, PUT, DELETE, PATCH, OPTIONS",
-        AllowHeaders:     "Origin, Content-Type, Accept, Authorization",
-        ExposeHeaders:    "Content-Length, Content-Type",
-        AllowCredentials: true, 
-    }))
-
-    server := &Server{
-        app:      app,
-        cfg:      cfg,
-        db:       db,
-        producer: producer,
-    }
-
-    // Routes
-    server.setupRoutes()
-
-    return server
-}
-
-func (s *Server) setupRoutes() {
-    api := s.app.Group("/api")
-
-    // Public routes
-    api.Post("/login", s.handleLogin)
-
-    // Protected routes
-    protected := api.Use(jwtware.New(jwtware.Config{
-        SigningKey: []byte(s.cfg.JWT.Secret),
-    }))
-    protected.Post("/jobs", s.handleCreateJob)
-    protected.Get("/jobs/:id", s.handleGetJob)
-    protected.Get("/jobs", s.handleListJobs)
->>>>>>> a9697b28
 }
 
 func (s *Server) Start() error {
